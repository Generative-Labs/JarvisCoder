{
	"": [
		"--------------------------------------------------------------------------------------------",
		"Copyright (c) Microsoft Corporation. All rights reserved.",
		"Licensed under the MIT License. See License.txt in the project root for license information.",
		"--------------------------------------------------------------------------------------------",
		"Do not edit this file. It is machine generated."
	],
	"schema.colors": "Цвета, используемые на рабочем месте.",
	"foreground": "Общий цвет переднего плана. Этот цвет используется, только если его не переопределит компонент.",
	"errorForeground": "Общий цвет переднего плана для сообщений об ошибках. Этот цвет используется только если его не переопределяет компонент.",
	"descriptionForeground": "Цвет текста элемента, содержащего пояснения, например, для метки.",
	"focusBorder": "Общий цвет границ для элементов с фокусом. Этот цвет используется только в том случае, если не переопределен в компоненте.",
	"contrastBorder": "Дополнительная граница вокруг элементов, которая отделяет их от других элементов для улучшения контраста.",
	"activeContrastBorder": "Дополнительная граница вокруг активных элементов, которая отделяет их от других элементов для улучшения контраста.",
	"selectionBackground": "Цвет фона выделенного текста в рабочей области (например, в полях ввода или в текстовых полях). Не применяется к выделенному тексту в редакторе.",
	"textSeparatorForeground": "Цвет для разделителей текста.",
	"textLinkForeground": "Цвет переднего плана для ссылок в тексте.",
<<<<<<< HEAD
=======
	"textLinkActiveForeground": "Цвет переднего плана для ссылок в тексте при щелчке и при наведении курсора мыши.",
>>>>>>> 8647b7c1
	"textPreformatForeground": "Цвет текста фиксированного формата.",
	"textBlockQuoteBackground": "Цвет фона для блоков с цитатами в тексте.",
	"textBlockQuoteBorder": "Цвет границ для блоков с цитатами в тексте.",
	"textCodeBlockBackground": "Цвет фона для программного кода в тексте.",
	"widgetShadow": "Цвет тени мини-приложений редактора, таких как \"Найти/заменить\".",
	"inputBoxBackground": "Фон поля ввода.",
	"inputBoxForeground": "Передний план поля ввода.",
	"inputBoxBorder": "Граница поля ввода.",
	"inputBoxActiveOptionBorder": "Цвет границ активированных параметров в полях ввода.",
	"inputPlaceholderForeground": "Цвет фона поясняющего текста в элементе ввода.",
	"inputValidationInfoBackground": "Фоновый цвет проверки ввода для уровня серьезности \"Сведения\".",
	"inputValidationInfoBorder": "Цвет границы проверки ввода для уровня серьезности \"Сведения\".",
	"inputValidationWarningBackground": "Фоновый цвет проверки ввода для уровня серьезности \"Предупреждение\".",
	"inputValidationWarningBorder": "Цвет границы проверки ввода для уровня серьезности \"Предупреждение\".",
	"inputValidationErrorBackground": "Фоновый цвет проверки ввода для уровня серьезности \"Ошибка\".",
	"inputValidationErrorBorder": "Цвет границы проверки ввода для уровня серьезности \"Ошибка\".",
	"dropdownBackground": "Фон раскрывающегося списка.",
	"dropdownListBackground": "Цвет фона раскрывающегося списка.",
	"dropdownForeground": "Передний план раскрывающегося списка.",
	"dropdownBorder": "Граница раскрывающегося списка.",
	"listFocusBackground": "Фоновый цвет находящегося в фокусе элемента List/Tree, когда элемент List/Tree активен. На активном элементе List/Tree есть фокус клавиатуры, на неактивном — нет.",
	"listFocusForeground": "Цвет переднего плана находящегося в фокусе элемента List/Tree, когда элемент List/Tree активен. На активном элементе List/Tree есть фокус клавиатуры, на неактивном — нет.",
	"listActiveSelectionBackground": "Фоновый цвет выбранного элемента List/Tree, когда элемент List/Tree активен. На активном элементе List/Tree есть фокус клавиатуры, на неактивном — нет.",
	"listActiveSelectionForeground": "Цвет переднего плана выбранного элемента List/Tree, когда элемент List/Tree активен. На активном элементе List/Tree есть фокус клавиатуры, на неактивном — нет.",
	"listInactiveSelectionBackground": "Фоновый цвет выбранного элемента List/Tree, когда элемент List/Tree неактивен. На активном элементе List/Tree есть фокус клавиатуры, на неактивном — нет.",
	"listInactiveSelectionForeground": "Цвет текста выбранного элемента List/Tree, когда элемент List/Tree неактивен. На активном элементе List/Tree есть фокус клавиатуры, на неактивном — нет.",
	"listHoverBackground": "Фоновый цвет элементов List/Tree при наведении курсора мыши.",
	"listHoverForeground": "Цвет переднего плана элементов List/Tree при наведении курсора мыши.",
	"listDropBackground": "Фоновый цвет элементов List/Tree при перемещении с помощью мыши.",
	"highlight": "Цвет переднего плана для выделения соответствия при поиске по элементу List/Tree.",
	"invalidItemForeground": "Цвет переднего плана списка/дерева для недопустимых элементов, например, для неразрешенного корневого узла в проводнике.",
	"listErrorForeground": "Цвет переднего плана элементов списка, содержащих ошибки.",
	"listWarningForeground": "Цвет переднего плана элементов списка, содержащих предупреждения.",
	"pickerGroupForeground": "Цвет средства быстрого выбора для группировки меток.",
	"pickerGroupBorder": "Цвет средства быстрого выбора для группировки границ.",
	"buttonForeground": "Цвет переднего плана кнопки.",
	"buttonBackground": "Цвет фона кнопки.",
	"buttonHoverBackground": "Цвет фона кнопки при наведении.",
	"badgeBackground": "Цвет фона бэджа. Бэджи - небольшие информационные элементы,  отображающие количество, например, результатов поиска.",
	"badgeForeground": "Цвет текста бэджа. Бэджи - небольшие информационные элементы, отображающие количество, например, результатов поиска.",
	"scrollbarShadow": "Цвет тени полосы прокрутки, которая свидетельствует о том, что содержимое прокручивается.",
	"scrollbarSliderBackground": "Цвет фона ползунка полосы прокрутки.",
	"scrollbarSliderHoverBackground": "Цвет фона ползунка полосы прокрутки при наведении курсора.",
<<<<<<< HEAD
=======
	"scrollbarSliderActiveBackground": "Цвет фона ползунка полосы прокрутки при щелчке по нему.",
>>>>>>> 8647b7c1
	"progressBarBackground": "Цвет фона индикатора выполнения, который может отображаться для длительных операций.",
	"editorBackground": "Цвет фона редактора.",
	"editorForeground": "Цвет переднего плана редактора по умолчанию.",
	"editorWidgetBackground": "Цвет фона виджетов редактора, таких как найти/заменить.",
	"editorWidgetBorder": "Цвет границы мини-приложений редактора. Этот цвет используется только в том случае, если у мини-приложения есть граница и если этот цвет не переопределен мини-приложением.",
	"editorSelectionBackground": "Цвет выделения редактора.",
	"editorSelectionForeground": "Цвет выделенного текста в режиме высокого контраста.",
	"editorInactiveSelection": "Цвет выбора в не активном редакторе. Цвет должен быть прозрачным, чтобы не перекрывать основные знаки отличия.",
	"editorSelectionHighlight": "Цвет регионов с тем же содержимым, что и в выделении. Цвет должен быть прозрачным, чтобы не перекрывать основные знаки отличия.",
	"editorSelectionHighlightBorder": "Цвет границы регионов с тем же содержимым, что и в выделении.",
	"editorFindMatch": "Цвет текущего поиска совпадений.",
	"findMatchHighlight": "Цвет для других результатов поиска. Цвет должен быть прозрачным, чтобы не перекрывать основные знаки отличия.",
	"findRangeHighlight": "Цвет диапазона для ограничения поиска. Цвет должен быть прозрачным, чтобы не перекрывать основные знаки отличия.",
	"editorFindMatchBorder": "Цвет границы текущего результата поиска.",
	"findMatchHighlightBorder": "Цвет границы других результатов поиска.",
	"findRangeHighlightBorder": "Цвет границы диапазона для ограничения поиска. Цвет должен быть прозрачным, чтобы не перекрывать основные знаки отличия.",
	"findWidgetResizeBorder": "Цвет границ панели изменения размера для мини-приложения поиска.",
	"hoverHighlight": "Выделение под словом, для которого показано наведение. Цвет должен быть прозрачным, чтобы не перекрывать основные знаки отличия.",
	"hoverBackground": "Цвет фона при наведении указателя на редактор.",
	"hoverBorder": "Цвет границ при наведении указателя на редактор.",
	"activeLinkForeground": "Цвет активных ссылок.",
	"diffEditorInserted": "Цвет фона для вставленного текста. Цвет должен быть прозрачным, чтобы не перекрывать основные знаки отличия.",
	"diffEditorRemoved": "Цвет фона для удаленного текста. Цвет должен быть прозрачным, чтобы не перекрывать основные знаки отличия. ",
	"diffEditorInsertedOutline": "Цвет контура для добавленных строк.",
	"diffEditorRemovedOutline": "Цвет контура для удаленных строк.",
	"mergeCurrentHeaderBackground": "Фон текущего заголовка при конфликтах встроеного слияния. Цвет должен быть прозрачным, чтобы не перекрывать основные знаки отличия.",
	"mergeCurrentContentBackground": "Фон текущего содержания при конфликтах встроеного слияния. Цвет должен быть прозрачным, чтобы не перекрывать основные знаки отличия.",
	"mergeIncomingHeaderBackground": "Фон измененного заголовка при конфликтах встроенного слияния. Цвет должен быть прозрачным, чтобы не перекрывать основные знаки отличия.",
	"mergeIncomingContentBackground": "Фон измененного содержания при конфликтах встроенного слияния. Цвет должен быть прозрачным, чтобы не перекрывать основные знаки отличия.",
	"mergeCommonHeaderBackground": "Фон заголовка для общего предшественника при конфликтах внутреннего слияния. Цвет должен быть прозрачным, чтобы не перекрывать основные знаки отличия.",
	"mergeCommonContentBackground": "Фон содержания общего предшественника при конфликтах внутреннего слияния. Цвет должен быть прозрачным, чтобы не перекрывать основные знаки отличия.",
	"mergeBorder": "Цвет границы заголовков и разделителя во внутренних конфликтах слияния.",
	"overviewRulerCurrentContentForeground": "Цвет переднего плана линейки текущего окна во внутренних конфликтах слияния.",
	"overviewRulerIncomingContentForeground": "Цвет переднего плана линейки входящего окна во внутренних конфликтах слияния.",
	"overviewRulerCommonContentForeground": "Цвет переднего плана для обзорной линейки для общего предка во внутренних конфликтах слияния. ",
	"overviewRulerFindMatchForeground": "Цвет метки линейки в окне просмотра для результатов поиска. Цвет не должен был прозрачным, чтобы не перекрывать основные знаки отличия.",
	"overviewRulerSelectionHighlightForeground": "Цвет метки линейки в окне просмотра для выделения. Цвет не должен был прозрачным, чтобы не перекрывать основные знаки отличия."
}<|MERGE_RESOLUTION|>--- conflicted
+++ resolved
@@ -16,10 +16,7 @@
 	"selectionBackground": "Цвет фона выделенного текста в рабочей области (например, в полях ввода или в текстовых полях). Не применяется к выделенному тексту в редакторе.",
 	"textSeparatorForeground": "Цвет для разделителей текста.",
 	"textLinkForeground": "Цвет переднего плана для ссылок в тексте.",
-<<<<<<< HEAD
-=======
 	"textLinkActiveForeground": "Цвет переднего плана для ссылок в тексте при щелчке и при наведении курсора мыши.",
->>>>>>> 8647b7c1
 	"textPreformatForeground": "Цвет текста фиксированного формата.",
 	"textBlockQuoteBackground": "Цвет фона для блоков с цитатами в тексте.",
 	"textBlockQuoteBorder": "Цвет границ для блоков с цитатами в тексте.",
@@ -63,10 +60,7 @@
 	"scrollbarShadow": "Цвет тени полосы прокрутки, которая свидетельствует о том, что содержимое прокручивается.",
 	"scrollbarSliderBackground": "Цвет фона ползунка полосы прокрутки.",
 	"scrollbarSliderHoverBackground": "Цвет фона ползунка полосы прокрутки при наведении курсора.",
-<<<<<<< HEAD
-=======
 	"scrollbarSliderActiveBackground": "Цвет фона ползунка полосы прокрутки при щелчке по нему.",
->>>>>>> 8647b7c1
 	"progressBarBackground": "Цвет фона индикатора выполнения, который может отображаться для длительных операций.",
 	"editorBackground": "Цвет фона редактора.",
 	"editorForeground": "Цвет переднего плана редактора по умолчанию.",
