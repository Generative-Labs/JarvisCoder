/*---------------------------------------------------------------------------------------------
 *  Copyright (c) Microsoft Corporation. All rights reserved.
 *  Licensed under the MIT License. See License.txt in the project root for license information.
 *--------------------------------------------------------------------------------------------*/

import * as path from 'vs/base/common/path';
import * as dom from 'vs/base/browser/dom';
import { StandardKeyboardEvent } from 'vs/base/browser/keyboardEvent';
import { debounce } from 'vs/base/common/decorators';
import { Emitter, Event } from 'vs/base/common/event';
import { KeyCode } from 'vs/base/common/keyCodes';
import { IDisposable, dispose, Disposable } from 'vs/base/common/lifecycle';
import { TabFocus } from 'vs/editor/common/config/commonEditorConfig';
import * as nls from 'vs/nls';
import { IClipboardService } from 'vs/platform/clipboard/common/clipboardService';
import { ConfigurationTarget, IConfigurationService } from 'vs/platform/configuration/common/configuration';
import { IContextKey, IContextKeyService } from 'vs/platform/contextkey/common/contextkey';
import { IInstantiationService } from 'vs/platform/instantiation/common/instantiation';
import { IKeybindingService } from 'vs/platform/keybinding/common/keybinding';
import { ILogService } from 'vs/platform/log/common/log';
import { INotificationService, IPromptChoice, Severity } from 'vs/platform/notification/common/notification';
import { IStorageService, StorageScope, StorageTarget } from 'vs/platform/storage/common/storage';
import { activeContrastBorder, scrollbarSliderActiveBackground, scrollbarSliderBackground, scrollbarSliderHoverBackground } from 'vs/platform/theme/common/colorRegistry';
import { ICssStyleCollector, IColorTheme, IThemeService, registerThemingParticipant } from 'vs/platform/theme/common/themeService';
import { PANEL_BACKGROUND, SIDE_BAR_BACKGROUND } from 'vs/workbench/common/theme';
import { TerminalWidgetManager } from 'vs/workbench/contrib/terminal/browser/widgets/widgetManager';
import { ITerminalProcessManager, KEYBINDING_CONTEXT_TERMINAL_TEXT_SELECTED, NEVER_MEASURE_RENDER_TIME_STORAGE_KEY, ProcessState, TERMINAL_VIEW_ID, KEYBINDING_CONTEXT_TERMINAL_A11Y_TREE_FOCUS, INavigationMode, TitleEventSource, DEFAULT_COMMANDS_TO_SKIP_SHELL, TERMINAL_CREATION_COMMANDS, KEYBINDING_CONTEXT_TERMINAL_ALT_BUFFER_ACTIVE, SUGGESTED_RENDERER_TYPE, ITerminalProfileResolverService, TerminalSettingId } from 'vs/workbench/contrib/terminal/common/terminal';
import { ansiColorIdentifiers, TERMINAL_BACKGROUND_COLOR, TERMINAL_CURSOR_BACKGROUND_COLOR, TERMINAL_CURSOR_FOREGROUND_COLOR, TERMINAL_FOREGROUND_COLOR, TERMINAL_SELECTION_BACKGROUND_COLOR } from 'vs/workbench/contrib/terminal/common/terminalColorRegistry';
import { TerminalConfigHelper } from 'vs/workbench/contrib/terminal/browser/terminalConfigHelper';
import { TerminalLinkManager } from 'vs/workbench/contrib/terminal/browser/links/terminalLinkManager';
import { IAccessibilityService } from 'vs/platform/accessibility/common/accessibility';
import { ITerminalInstanceService, ITerminalInstance, ITerminalExternalLinkProvider } from 'vs/workbench/contrib/terminal/browser/terminal';
import { TerminalProcessManager } from 'vs/workbench/contrib/terminal/browser/terminalProcessManager';
import type { Terminal as XTermTerminal, IBuffer, ITerminalAddon, RendererType, ITheme } from 'xterm';
import type { SearchAddon, ISearchOptions } from 'xterm-addon-search';
import type { Unicode11Addon } from 'xterm-addon-unicode11';
import type { WebglAddon } from 'xterm-addon-webgl';
import { CommandTrackerAddon } from 'vs/workbench/contrib/terminal/browser/addons/commandTrackerAddon';
import { NavigationModeAddon } from 'vs/workbench/contrib/terminal/browser/addons/navigationModeAddon';
import { XTermCore } from 'vs/workbench/contrib/terminal/browser/xterm-private';
import { IEditorOptions } from 'vs/editor/common/config/editorOptions';
import { IViewsService, IViewDescriptorService, ViewContainerLocation } from 'vs/workbench/common/views';
import { EnvironmentVariableInfoWidget } from 'vs/workbench/contrib/terminal/browser/widgets/environmentVariableInfoWidget';
import { TerminalLaunchHelpAction } from 'vs/workbench/contrib/terminal/browser/terminalActions';
import { TypeAheadAddon } from 'vs/workbench/contrib/terminal/browser/terminalTypeAheadAddon';
import { BrowserFeatures } from 'vs/base/browser/canIUse';
import { IPreferencesService } from 'vs/workbench/services/preferences/common/preferences';
import { IEnvironmentVariableInfo } from 'vs/workbench/contrib/terminal/common/environmentVariable';
import { IProcessDataEvent, IShellLaunchConfig, ITerminalDimensionsOverride, ITerminalLaunchError, TerminalShellType } from 'vs/platform/terminal/common/terminal';
import { IProductService } from 'vs/platform/product/common/productService';
import { formatMessageForTerminal } from 'vs/workbench/contrib/terminal/common/terminalStrings';
import { AutoOpenBarrier } from 'vs/base/common/async';
import { Codicon, iconRegistry } from 'vs/base/common/codicons';
import { ITerminalStatusList, TerminalStatus, TerminalStatusList } from 'vs/workbench/contrib/terminal/browser/terminalStatusList';
import { IQuickInputService, IQuickPickItem } from 'vs/platform/quickinput/common/quickInput';
import { IWorkbenchEnvironmentService } from 'vs/workbench/services/environment/common/environmentService';
import { isMacintosh, isWindows, OperatingSystem, OS } from 'vs/base/common/platform';
import { URI } from 'vs/base/common/uri';
import { Schemas } from 'vs/base/common/network';

// How long in milliseconds should an average frame take to render for a notification to appear
// which suggests the fallback DOM-based renderer
const SLOW_CANVAS_RENDER_THRESHOLD = 50;
const NUMBER_OF_FRAMES_TO_MEASURE = 20;

const enum Constants {
	/**
	 * The maximum amount of milliseconds to wait for a container before starting to create the
	 * terminal process. This period helps ensure the terminal has good initial dimensions to work
	 * with if it's going to be a foreground terminal.
	 */
	WaitForContainerThreshold = 100
}

let xtermConstructor: Promise<typeof XTermTerminal> | undefined;

interface ICanvasDimensions {
	width: number;
	height: number;
}

interface IGridDimensions {
	cols: number;
	rows: number;
}

export class TerminalInstance extends Disposable implements ITerminalInstance {
	private static _lastKnownCanvasDimensions: ICanvasDimensions | undefined;
	private static _lastKnownGridDimensions: IGridDimensions | undefined;
	private static _instanceIdCounter = 1;

	private _processManager!: ITerminalProcessManager;
	private _pressAnyKeyToCloseListener: IDisposable | undefined;

	private _instanceId: number;
	private _latestXtermWriteData: number = 0;
	private _latestXtermParseData: number = 0;
	private _isExiting: boolean;
	private _hadFocusOnExit: boolean;
	private _isVisible: boolean;
	private _isDisposed: boolean;
	private _exitCode: number | undefined;
	private _skipTerminalCommands: string[];
	private _shellType: TerminalShellType;
	private _title: string = '';
	private _wrapperElement: (HTMLElement & { xterm?: XTermTerminal }) | undefined;
	private _xterm: XTermTerminal | undefined;
	private _xtermCore: XTermCore | undefined;
	private _xtermTypeAhead: TypeAheadAddon | undefined;
	private _xtermSearch: SearchAddon | undefined;
	private _xtermUnicode11: Unicode11Addon | undefined;
	private _xtermElement: HTMLDivElement | undefined;
	private _terminalHasTextContextKey: IContextKey<boolean>;
	private _terminalA11yTreeFocusContextKey: IContextKey<boolean>;
	private _cols: number = 0;
	private _rows: number = 0;
	private _dimensionsOverride: ITerminalDimensionsOverride | undefined;
	private _xtermReadyPromise: Promise<XTermTerminal>;
	private _titleReadyPromise: Promise<string>;
	private _titleReadyComplete: ((title: string) => any) | undefined;
	private _areLinksReady: boolean = false;
	private _initialDataEvents: string[] | undefined = [];
	private _containerReadyBarrier: AutoOpenBarrier;

	private _messageTitleDisposable: IDisposable | undefined;

	private _widgetManager: TerminalWidgetManager = this._instantiationService.createInstance(TerminalWidgetManager);
	private _linkManager: TerminalLinkManager | undefined;
	private _environmentInfo: { widget: EnvironmentVariableInfoWidget, disposable: IDisposable } | undefined;
	private _webglAddon: WebglAddon | undefined;
	private _commandTrackerAddon: CommandTrackerAddon | undefined;
	private _navigationModeAddon: INavigationMode & ITerminalAddon | undefined;

	private _timeoutDimension: dom.Dimension | undefined;

	private _hasHadInput: boolean;

	readonly statusList: ITerminalStatusList = new TerminalStatusList();
	disableLayout: boolean;
	get instanceId(): number { return this._instanceId; }
	get resource(): URI {
		return URI.from({
			scheme: Schemas.vscodeTerminal,
			path: this.title,
			fragment: this.instanceId.toString(),
		});
	}
	get cols(): number {
		if (this._dimensionsOverride && this._dimensionsOverride.cols) {
			if (this._dimensionsOverride.forceExactSize) {
				return this._dimensionsOverride.cols;
			}
			return Math.min(Math.max(this._dimensionsOverride.cols, 2), this._cols);
		}
		return this._cols;
	}
	get rows(): number {
		if (this._dimensionsOverride && this._dimensionsOverride.rows) {
			if (this._dimensionsOverride.forceExactSize) {
				return this._dimensionsOverride.rows;
			}
			return Math.min(Math.max(this._dimensionsOverride.rows, 2), this._rows);
		}
		return this._rows;
	}
	get maxCols(): number { return this._cols; }
	get maxRows(): number { return this._rows; }
	// TODO: Ideally processId would be merged into processReady
	get processId(): number | undefined { return this._processManager.shellProcessId; }
	// TODO: How does this work with detached processes?
	// TODO: Should this be an event as it can fire twice?
	get processReady(): Promise<void> { return this._processManager.ptyProcessReady; }
	get areLinksReady(): boolean { return this._areLinksReady; }
	get initialDataEvents(): string[] | undefined { return this._initialDataEvents; }
	get exitCode(): number | undefined { return this._exitCode; }
	get title(): string { return this._title; }
	get hadFocusOnExit(): boolean { return this._hadFocusOnExit; }
	get isTitleSetByProcess(): boolean { return !!this._messageTitleDisposable; }
	get shellLaunchConfig(): IShellLaunchConfig { return this._shellLaunchConfig; }
	get shellType(): TerminalShellType { return this._shellType; }
	get commandTracker(): CommandTrackerAddon | undefined { return this._commandTrackerAddon; }
	get navigationMode(): INavigationMode | undefined { return this._navigationModeAddon; }
	get isDisconnected(): boolean { return this._processManager.isDisconnected; }
	get isRemote(): boolean { return this._processManager.remoteAuthority !== undefined; }
	get icon(): Codicon | undefined { return this._getIcon(); }

	private readonly _onExit = new Emitter<number | undefined>();
	get onExit(): Event<number | undefined> { return this._onExit.event; }
	private readonly _onDisposed = new Emitter<ITerminalInstance>();
	get onDisposed(): Event<ITerminalInstance> { return this._onDisposed.event; }
	private readonly _onFocused = new Emitter<ITerminalInstance>();
<<<<<<< HEAD
	public get onFocused(): Event<ITerminalInstance> { return this._onFocused.event; }
	private readonly _onDropped = new Emitter<{ instance: ITerminalInstance, dragEvent: DragEvent; }>();
	public get onDropped(): Event<{ instance: ITerminalInstance, dragEvent: DragEvent; }> { return this._onDropped.event; }
=======
	get onFocused(): Event<ITerminalInstance> { return this._onFocused.event; }
>>>>>>> 1469a984
	private readonly _onProcessIdReady = new Emitter<ITerminalInstance>();
	get onProcessIdReady(): Event<ITerminalInstance> { return this._onProcessIdReady.event; }
	private readonly _onLinksReady = new Emitter<ITerminalInstance>();
	get onLinksReady(): Event<ITerminalInstance> { return this._onLinksReady.event; }
	private readonly _onTitleChanged = new Emitter<ITerminalInstance>();
	get onTitleChanged(): Event<ITerminalInstance> { return this._onTitleChanged.event; }
	private readonly _onData = new Emitter<string>();
	get onData(): Event<string> { return this._onData.event; }
	private readonly _onBinary = new Emitter<string>();
	get onBinary(): Event<string> { return this._onBinary.event; }
	private readonly _onLineData = new Emitter<string>();
	get onLineData(): Event<string> { return this._onLineData.event; }
	private readonly _onRequestExtHostProcess = new Emitter<ITerminalInstance>();
	get onRequestExtHostProcess(): Event<ITerminalInstance> { return this._onRequestExtHostProcess.event; }
	private readonly _onDimensionsChanged = new Emitter<void>();
	get onDimensionsChanged(): Event<void> { return this._onDimensionsChanged.event; }
	private readonly _onMaximumDimensionsChanged = new Emitter<void>();
	get onMaximumDimensionsChanged(): Event<void> { return this._onMaximumDimensionsChanged.event; }
	private readonly _onFocus = new Emitter<ITerminalInstance>();
	get onFocus(): Event<ITerminalInstance> { return this._onFocus.event; }

	constructor(
		private readonly _terminalFocusContextKey: IContextKey<boolean>,
		private readonly _terminalShellTypeContextKey: IContextKey<string>,
		private readonly _terminalAltBufferActiveContextKey: IContextKey<boolean>,
		private readonly _configHelper: TerminalConfigHelper,
		private _container: HTMLElement | undefined,
		private _shellLaunchConfig: IShellLaunchConfig,
		@ITerminalInstanceService private readonly _terminalInstanceService: ITerminalInstanceService,
		@ITerminalProfileResolverService private readonly _terminalProfileResolverService: ITerminalProfileResolverService,
		@IContextKeyService private readonly _contextKeyService: IContextKeyService,
		@IKeybindingService private readonly _keybindingService: IKeybindingService,
		@INotificationService private readonly _notificationService: INotificationService,
		@IPreferencesService private readonly _preferencesService: IPreferencesService,
		@IViewsService private readonly _viewsService: IViewsService,
		@IInstantiationService private readonly _instantiationService: IInstantiationService,
		@IClipboardService private readonly _clipboardService: IClipboardService,
		@IThemeService private readonly _themeService: IThemeService,
		@IConfigurationService private readonly _configurationService: IConfigurationService,
		@ILogService private readonly _logService: ILogService,
		@IStorageService private readonly _storageService: IStorageService,
		@IAccessibilityService private readonly _accessibilityService: IAccessibilityService,
		@IViewDescriptorService private readonly _viewDescriptorService: IViewDescriptorService,
		@IProductService private readonly _productService: IProductService,
		@IQuickInputService private readonly _quickInputService: IQuickInputService,
		@IWorkbenchEnvironmentService workbenchEnvironmentService: IWorkbenchEnvironmentService
	) {
		super();

		this._skipTerminalCommands = [];
		this._isExiting = false;
		this._hadFocusOnExit = false;
		this._isVisible = false;
		this._isDisposed = false;
		this._instanceId = TerminalInstance._instanceIdCounter++;

		this._hasHadInput = false;
		this._titleReadyPromise = new Promise<string>(c => {
			this._titleReadyComplete = c;
		});

		this._terminalHasTextContextKey = KEYBINDING_CONTEXT_TERMINAL_TEXT_SELECTED.bindTo(this._contextKeyService);
		this._terminalA11yTreeFocusContextKey = KEYBINDING_CONTEXT_TERMINAL_A11Y_TREE_FOCUS.bindTo(this._contextKeyService);
		this._terminalAltBufferActiveContextKey = KEYBINDING_CONTEXT_TERMINAL_ALT_BUFFER_ACTIVE.bindTo(this._contextKeyService);
		this.disableLayout = false;

		this._logService.trace(`terminalInstance#ctor (instanceId: ${this.instanceId})`, this._shellLaunchConfig);

		// Resolve just the icon ahead of time so that it shows up immediately in the tabs. This is
		// disabled in remote because this needs to be sync and the OS may differ on the remote
		// which would result in the wrong profile being selected and the wrong icon being
		// permanently attached to the terminal.
		if (!this.shellLaunchConfig.executable && !workbenchEnvironmentService.remoteAuthority) {
			this._terminalProfileResolverService.resolveIcon(this._shellLaunchConfig, OS);
		}

		this._initDimensions();
		this._createProcessManager();

		this._containerReadyBarrier = new AutoOpenBarrier(Constants.WaitForContainerThreshold);
		this._xtermReadyPromise = this._createXterm();
		this._xtermReadyPromise.then(async () => {
			// Wait for a period to allow a container to be ready
			await this._containerReadyBarrier.wait();

			// Only attach xterm.js to the DOM if the terminal panel has been opened before.
			if (_container) {
				this._attachToElement(_container);
			}
			this._createProcess();
		});

		this.addDisposable(this._configurationService.onDidChangeConfiguration(e => {
			if (e.affectsConfiguration('terminal.integrated') || e.affectsConfiguration('editor.fastScrollSensitivity') || e.affectsConfiguration('editor.mouseWheelScrollSensitivity') || e.affectsConfiguration('editor.multiCursorModifier')) {
				this.updateConfig();
				// HACK: Trigger another async layout to ensure xterm's CharMeasure is ready to use,
				// this hack can be removed when https://github.com/xtermjs/xterm.js/issues/702 is
				// supported.
				this.setVisible(this._isVisible);
			}
			if (e.affectsConfiguration(TerminalSettingId.UnicodeVersion)) {
				this._updateUnicodeVersion();
			}
			if (e.affectsConfiguration('editor.accessibilitySupport')) {
				this.updateAccessibilitySupport();
			}
			if (e.affectsConfiguration(TerminalSettingId.GpuAcceleration)) {
				this._storageService.remove(SUGGESTED_RENDERER_TYPE, StorageScope.GLOBAL);
			}
		}));

		// Clear out initial data events after 10 seconds, hopefully extension hosts are up and
		// running at that point.
		let initialDataEventsTimeout: number | undefined = window.setTimeout(() => {
			initialDataEventsTimeout = undefined;
			this._initialDataEvents = undefined;
		}, 10000);
		this._register({
			dispose: () => {
				if (initialDataEventsTimeout) {
					window.clearTimeout(initialDataEventsTimeout);
				}
			}
		});
	}

	private _getIcon(): Codicon | undefined {
		if (this.shellLaunchConfig.icon) {
			return iconRegistry.get(this.shellLaunchConfig.icon);
		} else if (this.shellLaunchConfig?.attachPersistentProcess?.icon) {
			return iconRegistry.get(this.shellLaunchConfig.attachPersistentProcess.icon);
		}
		return undefined;
	}

	addDisposable(disposable: IDisposable): void {
		this._register(disposable);
	}

	private _initDimensions(): void {
		// The terminal panel needs to have been created
		if (!this._container) {
			return;
		}

		const computedStyle = window.getComputedStyle(this._container.parentElement!);
		const width = parseInt(computedStyle.getPropertyValue('width').replace('px', ''), 10);
		const height = parseInt(computedStyle.getPropertyValue('height').replace('px', ''), 10);
		this._evaluateColsAndRows(width, height);
	}

	/**
	 * Evaluates and sets the cols and rows of the terminal if possible.
	 * @param width The width of the container.
	 * @param height The height of the container.
	 * @return The terminal's width if it requires a layout.
	 */
	private _evaluateColsAndRows(width: number, height: number): number | null {
		// Ignore if dimensions are undefined or 0
		if (!width || !height) {
			this._setLastKnownColsAndRows();
			return null;
		}

		const dimension = this._getDimension(width, height);
		if (!dimension) {
			this._setLastKnownColsAndRows();
			return null;
		}

		const font = this._configHelper.getFont(this._xtermCore);
		if (!font.charWidth || !font.charHeight) {
			this._setLastKnownColsAndRows();
			return null;
		}

		// Because xterm.js converts from CSS pixels to actual pixels through
		// the use of canvas, window.devicePixelRatio needs to be used here in
		// order to be precise. font.charWidth/charHeight alone as insufficient
		// when window.devicePixelRatio changes.
		const scaledWidthAvailable = dimension.width * window.devicePixelRatio;

		const scaledCharWidth = font.charWidth * window.devicePixelRatio + font.letterSpacing;
		const newCols = Math.max(Math.floor(scaledWidthAvailable / scaledCharWidth), 1);

		const scaledHeightAvailable = dimension.height * window.devicePixelRatio;
		const scaledCharHeight = Math.ceil(font.charHeight * window.devicePixelRatio);
		const scaledLineHeight = Math.floor(scaledCharHeight * font.lineHeight);
		const newRows = Math.max(Math.floor(scaledHeightAvailable / scaledLineHeight), 1);

		if (this._cols !== newCols || this._rows !== newRows) {
			this._cols = newCols;
			this._rows = newRows;
			this._fireMaximumDimensionsChanged();
		}

		return dimension.width;
	}

	private _setLastKnownColsAndRows(): void {
		if (TerminalInstance._lastKnownGridDimensions) {
			this._cols = TerminalInstance._lastKnownGridDimensions.cols;
			this._rows = TerminalInstance._lastKnownGridDimensions.rows;
		}
	}

	@debounce(50)
	private _fireMaximumDimensionsChanged(): void {
		this._onMaximumDimensionsChanged.fire();
	}

	private _getDimension(width: number, height: number): ICanvasDimensions | undefined {
		// The font needs to have been initialized
		const font = this._configHelper.getFont(this._xtermCore);
		if (!font || !font.charWidth || !font.charHeight) {
			return undefined;
		}

		// The panel is minimized
		if (!this._isVisible) {
			return TerminalInstance._lastKnownCanvasDimensions;
		}

		if (!this._wrapperElement) {
			return undefined;
		}

		const wrapperElementStyle = getComputedStyle(this._wrapperElement);
		const marginLeft = parseInt(wrapperElementStyle.marginLeft!.split('px')[0], 10);
		const marginRight = parseInt(wrapperElementStyle.marginRight!.split('px')[0], 10);
		const bottom = parseInt(wrapperElementStyle.bottom!.split('px')[0], 10);

		const innerWidth = width - marginLeft - marginRight;
		const innerHeight = height - bottom - 1;

		TerminalInstance._lastKnownCanvasDimensions = new dom.Dimension(innerWidth, innerHeight);
		return TerminalInstance._lastKnownCanvasDimensions;
	}

	get persistentProcessId(): number | undefined { return this._processManager.persistentProcessId; }
	get shouldPersist(): boolean { return this._processManager.shouldPersist; }

	private async _getXtermConstructor(): Promise<typeof XTermTerminal> {
		if (xtermConstructor) {
			return xtermConstructor;
		}
		xtermConstructor = new Promise<typeof XTermTerminal>(async (resolve) => {
			const Terminal = await this._terminalInstanceService.getXtermConstructor();
			// Localize strings
			Terminal.strings.promptLabel = nls.localize('terminal.integrated.a11yPromptLabel', 'Terminal input');
			Terminal.strings.tooMuchOutput = nls.localize('terminal.integrated.a11yTooMuchOutput', 'Too much output to announce, navigate to rows manually to read');
			resolve(Terminal);
		});
		return xtermConstructor;
	}

	/**
	 * Create xterm.js instance and attach data listeners.
	 */
	protected async _createXterm(): Promise<XTermTerminal> {
		const Terminal = await this._getXtermConstructor();
		const font = this._configHelper.getFont(undefined, true);
		const config = this._configHelper.config;
		const editorOptions = this._configurationService.getValue<IEditorOptions>('editor');
		let xtermRendererType: RendererType;
		if (config.gpuAcceleration === 'auto') {
			// Set the builtin renderer to canvas, even when webgl is being used since it's an addon
			const suggestedRendererType = this._storageService.get(SUGGESTED_RENDERER_TYPE, StorageScope.GLOBAL);
			xtermRendererType = suggestedRendererType === 'dom' ? 'dom' : 'canvas';
		} else {
			xtermRendererType = config.gpuAcceleration === 'on' ? 'canvas' : 'dom';
		}

		const xterm = new Terminal({
			altClickMovesCursor: config.altClickMovesCursor && editorOptions.multiCursorModifier === 'alt',
			scrollback: config.scrollback,
			theme: this._getXtermTheme(),
			drawBoldTextInBrightColors: config.drawBoldTextInBrightColors,
			fontFamily: font.fontFamily,
			fontWeight: config.fontWeight,
			fontWeightBold: config.fontWeightBold,
			fontSize: font.fontSize,
			letterSpacing: font.letterSpacing,
			lineHeight: font.lineHeight,
			minimumContrastRatio: config.minimumContrastRatio,
			bellStyle: config.enableBell ? 'sound' : 'none',
			macOptionIsMeta: config.macOptionIsMeta,
			macOptionClickForcesSelection: config.macOptionClickForcesSelection,
			rightClickSelectsWord: config.rightClickBehavior === 'selectWord',
			fastScrollModifier: 'alt',
			fastScrollSensitivity: editorOptions.fastScrollSensitivity,
			scrollSensitivity: editorOptions.mouseWheelScrollSensitivity,
			rendererType: xtermRendererType,
			wordSeparator: config.wordSeparators
		});
		this._xterm = xterm;
		this._xtermCore = (xterm as any)._core as XTermCore;
		this._updateUnicodeVersion();
		this.updateAccessibilitySupport();
		this._terminalInstanceService.getXtermSearchConstructor().then(addonCtor => {
			this._xtermSearch = new addonCtor();
			xterm.loadAddon(this._xtermSearch);
		});
		if (this._shellLaunchConfig.initialText) {
			this._xterm.writeln(this._shellLaunchConfig.initialText);
		}
		// Delay the creation of the bell listener to avoid showing the bell when the terminal
		// starts up or reconnects
		setTimeout(() => {
			this._xterm?.onBell(() => {
				if (this._configHelper.config.enableBell) {
					this.statusList.add({
						id: TerminalStatus.Bell,
						severity: Severity.Warning,
						icon: Codicon.bell,
						tooltip: nls.localize('bellStatus', "Bell")
					}, this._configHelper.config.bellDuration);
				}
			});
		}, 1000);
		this._xterm.onLineFeed(() => this._onLineFeed());
		this._xterm.onKey(e => this._onKey(e.key, e.domEvent));
		this._xterm.onSelectionChange(async () => this._onSelectionChange());
		this._xterm.buffer.onBufferChange(() => this._refreshAltBufferContextKey());

		this._processManager.onProcessData(e => this._onProcessData(e));
		this._xterm.onData(data => this._processManager.write(data));
		this._xterm.onBinary(data => this._processManager.processBinary(data));
		this.processReady.then(async () => {
			if (this._linkManager) {
				this._linkManager.processCwd = await this._processManager.getInitialCwd();
			}
		});
		// Init winpty compat and link handler after process creation as they rely on the
		// underlying process OS
		this._processManager.onProcessReady(() => {
			if (this._processManager.os === OperatingSystem.Windows) {
				xterm.setOption('windowsMode', true);
				// Force line data to be sent when the cursor is moved, the main purpose for
				// this is because ConPTY will often not do a line feed but instead move the
				// cursor, in which case we still want to send the current line's data to tasks.
				xterm.parser.registerCsiHandler({ final: 'H' }, () => {
					this._onCursorMove();
					return false;
				});
			}
			this._linkManager = this._instantiationService.createInstance(TerminalLinkManager, xterm, this._processManager!);
			this._areLinksReady = true;
			this._onLinksReady.fire(this);
		});

		this._commandTrackerAddon = new CommandTrackerAddon();
		this._xterm.loadAddon(this._commandTrackerAddon);
		this._register(this._themeService.onDidColorThemeChange(theme => this._updateTheme(xterm, theme)));
		this._register(this._viewDescriptorService.onDidChangeLocation(({ views }) => {
			if (views.some(v => v.id === TERMINAL_VIEW_ID)) {
				this._updateTheme(xterm);
			}
		}));

		this._xtermTypeAhead = this._register(this._instantiationService.createInstance(TypeAheadAddon, this._processManager, this._configHelper));
		this._xterm.loadAddon(this._xtermTypeAhead);

		return xterm;
	}

	reattachToElement(container: HTMLElement): void {
		if (!this._wrapperElement) {
			throw new Error('The terminal instance has not been attached to a container yet');
		}

		this._wrapperElement.parentNode?.removeChild(this._wrapperElement);
		this._container = container;
		this._container.appendChild(this._wrapperElement);
	}

	attachToElement(container: HTMLElement): void {
		// The container did not change, do nothing
		if (this._container === container) {
			return;
		}

		// Attach has not occured yet
		if (!this._wrapperElement) {
			this._attachToElement(container);
			return;
		}

		// The container changed, reattach
		this._container?.removeChild(this._wrapperElement);
		this._container = container;
		this._container.appendChild(this._wrapperElement);
	}

	private async _attachToElement(container: HTMLElement): Promise<void> {
		const xterm = await this._xtermReadyPromise;

		if (this._wrapperElement) {
			throw new Error('The terminal instance has already been attached to a container');
		}

		this._container = container;
		this._wrapperElement = document.createElement('div');
		this._wrapperElement.classList.add('terminal-wrapper');
		this._xtermElement = document.createElement('div');

		// Attach the xterm object to the DOM, exposing it to the smoke tests
		this._wrapperElement.xterm = this._xterm;

		this._wrapperElement.appendChild(this._xtermElement);
		this._container.appendChild(this._wrapperElement);
		xterm.open(this._xtermElement);

		const suggestedRendererType = this._storageService.get(SUGGESTED_RENDERER_TYPE, StorageScope.GLOBAL);
		if (this._configHelper.config.gpuAcceleration === 'auto' && (suggestedRendererType === 'auto' || suggestedRendererType === undefined)
			|| this._configHelper.config.gpuAcceleration === 'on') {
			this._enableWebglRenderer();
		}

		if (!xterm.element || !xterm.textarea) {
			throw new Error('xterm elements not set after open');
		}

		this._setAriaLabel(xterm, this._instanceId, this._title);

		xterm.textarea.addEventListener('focus', () => this._onFocus.fire(this));
		xterm.attachCustomKeyEventHandler((event: KeyboardEvent): boolean => {
			// Disable all input if the terminal is exiting
			if (this._isExiting) {
				return false;
			}

			const standardKeyboardEvent = new StandardKeyboardEvent(event);
			const resolveResult = this._keybindingService.softDispatch(standardKeyboardEvent, standardKeyboardEvent.target);

			// Respect chords if the allowChords setting is set and it's not Escape. Escape is
			// handled specially for Zen Mode's Escape, Escape chord, plus it's important in
			// terminals generally
			const isValidChord = resolveResult?.enterChord && this._configHelper.config.allowChords && event.key !== 'Escape';
			if (this._keybindingService.inChordMode || isValidChord) {
				event.preventDefault();
				return false;
			}

			const SHOW_TERMINAL_CONFIG_PROMPT_KEY = 'terminal.integrated.showTerminalConfigPrompt';
			const EXCLUDED_KEYS = ['RightArrow', 'LeftArrow', 'UpArrow', 'DownArrow', 'Space', 'Meta', 'Control', 'Shift', 'Alt', '', 'Delete', 'Backspace', 'Tab'];

			// only keep track of input if prompt hasn't already been shown
			if (this._storageService.getBoolean(SHOW_TERMINAL_CONFIG_PROMPT_KEY, StorageScope.GLOBAL, true) &&
				!EXCLUDED_KEYS.includes(event.key) &&
				!event.ctrlKey &&
				!event.shiftKey &&
				!event.altKey) {
				this._hasHadInput = true;
			}

			// for keyboard events that resolve to commands described
			// within commandsToSkipShell, either alert or skip processing by xterm.js
			if (resolveResult && resolveResult.commandId && this._skipTerminalCommands.some(k => k === resolveResult.commandId) && !this._configHelper.config.sendKeybindingsToShell) {
				// don't alert when terminal is opened or closed
				if (this._storageService.getBoolean(SHOW_TERMINAL_CONFIG_PROMPT_KEY, StorageScope.GLOBAL, true) &&
					this._hasHadInput &&
					!TERMINAL_CREATION_COMMANDS.includes(resolveResult.commandId)) {
					this._notificationService.prompt(
						Severity.Info,
						nls.localize('keybindingHandling', "Some keybindings don't go to the terminal by default and are handled by {0} instead.", this._productService.nameLong),
						[
							{
								label: nls.localize('configureTerminalSettings', "Configure Terminal Settings"),
								run: () => {
									this._preferencesService.openSettings(false, `@id:${TerminalSettingId.CommandsToSkipShell},${TerminalSettingId.SendKeybindingsToShell},${TerminalSettingId.AllowChords}`);
								}
							} as IPromptChoice
						]
					);
					this._storageService.store(SHOW_TERMINAL_CONFIG_PROMPT_KEY, false, StorageScope.GLOBAL, StorageTarget.USER);
				}
				event.preventDefault();
				return false;
			}

			// Skip processing by xterm.js of keyboard events that match menu bar mnemonics
			if (this._configHelper.config.allowMnemonics && !isMacintosh && event.altKey) {
				return false;
			}

			// If tab focus mode is on, tab is not passed to the terminal
			if (TabFocus.getTabFocusMode() && event.keyCode === 9) {
				return false;
			}

			// Always have alt+F4 skip the terminal on Windows and allow it to be handled by the
			// system
			if (isWindows && event.altKey && event.key === 'F4' && !event.ctrlKey) {
				return false;
			}

			// Fallback to force ctrl+v to paste on browsers that do not support
			// navigator.clipboard.readText
			if (!BrowserFeatures.clipboard.readText && event.key === 'v' && event.ctrlKey) {
				return false;
			}

			return true;
		});
		this._register(dom.addDisposableListener(xterm.element, 'mousedown', () => {
			// We need to listen to the mouseup event on the document since the user may release
			// the mouse button anywhere outside of _xterm.element.
			const listener = dom.addDisposableListener(document, 'mouseup', () => {
				// Delay with a setTimeout to allow the mouseup to propagate through the DOM
				// before evaluating the new selection state.
				setTimeout(() => this._refreshSelectionContextKey(), 0);
				listener.dispose();
			});
		}));

		// xterm.js currently drops selection on keyup as we need to handle this case.
		this._register(dom.addDisposableListener(xterm.element, 'keyup', () => {
			// Wait until keyup has propagated through the DOM before evaluating
			// the new selection state.
			setTimeout(() => this._refreshSelectionContextKey(), 0);
		}));

		this._register(dom.addDisposableListener(xterm.textarea, 'focus', () => {
			this._terminalFocusContextKey.set(true);
			if (this.shellType) {
				this._terminalShellTypeContextKey.set(this.shellType.toString());
			} else {
				this._terminalShellTypeContextKey.reset();
			}
			this._onFocused.fire(this);
		}));

		this._register(dom.addDisposableListener(xterm.textarea, 'blur', () => {
			this._terminalFocusContextKey.reset();
			this._refreshSelectionContextKey();
		}));

		this._register(dom.addDisposableListener(xterm.textarea, dom.EventType.DROP, (e: DragEvent) => {
			this._onDropped.fire({ instance: this, dragEvent: e });
		}));

		this._register(dom.addDisposableListener(xterm.element, 'focus', () => {
			this._terminalFocusContextKey.set(true);
			if (this.shellType) {
				this._terminalShellTypeContextKey.set(this.shellType.toString());
			} else {
				this._terminalShellTypeContextKey.reset();
			}
		}));

		this._register(dom.addDisposableListener(xterm.element, 'blur', () => {
			this._terminalFocusContextKey.reset();
			this._refreshSelectionContextKey();
		}));

		this._register(dom.addDisposableListener(xterm.element, dom.EventType.DROP, (e: DragEvent) => {
			this._onDropped.fire({ instance: this, dragEvent: e });
		}));

		this._widgetManager.attachToElement(xterm.element);
		this._processManager.onProcessReady(() => this._linkManager?.setWidgetManager(this._widgetManager));

		const computedStyle = window.getComputedStyle(this._container);
		const width = parseInt(computedStyle.getPropertyValue('width').replace('px', ''), 10);
		const height = parseInt(computedStyle.getPropertyValue('height').replace('px', ''), 10);
		this.layout(new dom.Dimension(width, height));
		this.setVisible(this._isVisible);
		this.updateConfig();

		// If IShellLaunchConfig.waitOnExit was true and the process finished before the terminal
		// panel was initialized.
		if (xterm.getOption('disableStdin')) {
			this._attachPressAnyKeyToCloseListener(xterm);
		}
	}

	private async _measureRenderTime(): Promise<void> {
		await this._xtermReadyPromise;
		const frameTimes: number[] = [];
		const textRenderLayer = this._xtermCore!._renderService._renderer._renderLayers[0];
		const originalOnGridChanged = textRenderLayer.onGridChanged;
		const evaluateCanvasRenderer = () => {
			// Discard first frame time as it's normal to take longer
			frameTimes.shift();

			const medianTime = frameTimes.sort((a, b) => a - b)[Math.floor(frameTimes.length / 2)];
			if (medianTime > SLOW_CANVAS_RENDER_THRESHOLD) {
				if (this._configHelper.config.gpuAcceleration === 'auto') {
					this._storageService.store(SUGGESTED_RENDERER_TYPE, 'dom', StorageScope.GLOBAL, StorageTarget.MACHINE);
					this.updateConfig();
				} else {
					const promptChoices: IPromptChoice[] = [
						{
							label: nls.localize('yes', "Yes"),
							run: () => this._configurationService.updateValue(TerminalSettingId.GpuAcceleration, 'off', ConfigurationTarget.USER)
						} as IPromptChoice,
						{
							label: nls.localize('no', "No"),
							run: () => { }
						} as IPromptChoice,
						{
							label: nls.localize('dontShowAgain', "Don't Show Again"),
							isSecondary: true,
							run: () => this._storageService.store(NEVER_MEASURE_RENDER_TIME_STORAGE_KEY, true, StorageScope.GLOBAL, StorageTarget.MACHINE)
						} as IPromptChoice
					];
					this._notificationService.prompt(
						Severity.Warning,
						nls.localize('terminal.slowRendering', 'Terminal GPU acceleration appears to be slow on your computer. Would you like to switch to disable it which may improve performance? [Read more about terminal settings](https://code.visualstudio.com/docs/editor/integrated-terminal#_changing-how-the-terminal-is-rendered).'),
						promptChoices
					);
				}
			}
		};

		textRenderLayer.onGridChanged = (terminal: XTermTerminal, firstRow: number, lastRow: number) => {
			const startTime = performance.now();
			originalOnGridChanged.call(textRenderLayer, terminal, firstRow, lastRow);
			frameTimes.push(performance.now() - startTime);
			if (frameTimes.length === NUMBER_OF_FRAMES_TO_MEASURE) {
				evaluateCanvasRenderer();
				// Restore original function
				textRenderLayer.onGridChanged = originalOnGridChanged;
			}
		};
	}

	hasSelection(): boolean {
		return this._xterm ? this._xterm.hasSelection() : false;
	}

	async copySelection(): Promise<void> {
		const xterm = await this._xtermReadyPromise;
		if (this.hasSelection()) {
			await this._clipboardService.writeText(xterm.getSelection());
		} else {
			this._notificationService.warn(nls.localize('terminal.integrated.copySelection.noSelection', 'The terminal has no selection to copy'));
		}
	}

	get selection(): string | undefined {
		return this._xterm && this.hasSelection() ? this._xterm.getSelection() : undefined;
	}

	clearSelection(): void {
		this._xterm?.clearSelection();
	}

	selectAll(): void {
		// Focus here to ensure the terminal context key is set
		this._xterm?.focus();
		this._xterm?.selectAll();
	}

	findNext(term: string, searchOptions: ISearchOptions): boolean {
		if (!this._xtermSearch) {
			return false;
		}
		return this._xtermSearch.findNext(term, searchOptions);
	}

	findPrevious(term: string, searchOptions: ISearchOptions): boolean {
		if (!this._xtermSearch) {
			return false;
		}
		return this._xtermSearch.findPrevious(term, searchOptions);
	}

	notifyFindWidgetFocusChanged(isFocused: boolean): void {
		if (!this._xterm) {
			return;
		}
		const terminalFocused = !isFocused && (document.activeElement === this._xterm.textarea || document.activeElement === this._xterm.element);
		this._terminalFocusContextKey.set(terminalFocused);
	}

	private _refreshAltBufferContextKey() {
		this._terminalAltBufferActiveContextKey.set(!!(this._xterm && this._xterm.buffer.active === this._xterm.buffer.alternate));
	}

	override dispose(immediate?: boolean): void {
		this._logService.trace(`terminalInstance#dispose (instanceId: ${this.instanceId})`);

		dispose(this._linkManager);
		this._linkManager = undefined;
		dispose(this._commandTrackerAddon);
		this._commandTrackerAddon = undefined;
		dispose(this._widgetManager);

		if (this._xterm && this._xterm.element) {
			this._hadFocusOnExit = this._xterm.element.classList.contains('focus');
		}
		if (this._wrapperElement) {
			if (this._wrapperElement.xterm) {
				this._wrapperElement.xterm = undefined;
			}
			if (this._wrapperElement.parentElement && this._container) {
				this._container.removeChild(this._wrapperElement);
			}
		}
		if (this._xterm) {
			const buffer = this._xterm.buffer;
			this._sendLineData(buffer.active, buffer.active.baseY + buffer.active.cursorY);
			this._xterm.dispose();
		}

		if (this._pressAnyKeyToCloseListener) {
			this._pressAnyKeyToCloseListener.dispose();
			this._pressAnyKeyToCloseListener = undefined;
		}

		this._processManager.dispose(immediate);
		// Process manager dispose/shutdown doesn't fire process exit, trigger with undefined if it
		// hasn't happened yet
		this._onProcessExit(undefined);

		if (!this._isDisposed) {
			this._isDisposed = true;
			this._onDisposed.fire(this);
		}
		super.dispose();
	}

	detachFromProcess(): void {
		this._processManager.detachFromProcess();
	}

	forceRedraw(): void {
		if (!this._xterm) {
			return;
		}
		this._webglAddon?.clearTextureAtlas();
		// TODO: Do canvas renderer too?
	}

	focus(force?: boolean): void {
		this._refreshAltBufferContextKey();
		if (!this._xterm) {
			return;
		}
		const selection = window.getSelection();
		if (!selection) {
			return;
		}
		const text = selection.toString();
		if (!text || force) {
			this._xterm.focus();
		}
	}

	async focusWhenReady(force?: boolean): Promise<void> {
		await this._xtermReadyPromise;
		this.focus(force);
	}

	async paste(): Promise<void> {
		if (!this._xterm) {
			return;
		}
		this.focus();
		this._xterm.paste(await this._clipboardService.readText());
	}

	async pasteSelection(): Promise<void> {
		if (!this._xterm) {
			return;
		}
		this.focus();
		this._xterm.paste(await this._clipboardService.readText('selection'));
	}

	async sendText(text: string, addNewLine: boolean): Promise<void> {
		// Normalize line endings to 'enter' press.
		text = text.replace(/\r?\n/g, '\r');
		if (addNewLine && text.substr(text.length - 1) !== '\r') {
			text += '\r';
		}

		// Send it to the process
		return this._processManager.write(text);
	}

	setVisible(visible: boolean): void {
		this._isVisible = visible;
		if (this._wrapperElement) {
			this._wrapperElement.classList.toggle('active', visible);
		}
		if (visible && this._xterm && this._xtermCore) {
			// Trigger a manual scroll event which will sync the viewport and scroll bar. This is
			// necessary if the number of rows in the terminal has decreased while it was in the
			// background since scrollTop changes take no effect but the terminal's position does
			// change since the number of visible rows decreases.
			// This can likely be removed after https://github.com/xtermjs/xterm.js/issues/291 is
			// fixed upstream.
			this._xtermCore._onScroll.fire(this._xterm.buffer.active.viewportY);
			if (this._container && this._container.parentElement) {
				// Force a layout when the instance becomes invisible. This is particularly important
				// for ensuring that terminals that are created in the background by an extension will
				// correctly get correct character measurements in order to render to the screen (see
				// #34554).
				const computedStyle = window.getComputedStyle(this._container.parentElement);
				const width = parseInt(computedStyle.getPropertyValue('width').replace('px', ''), 10);
				const height = parseInt(computedStyle.getPropertyValue('height').replace('px', ''), 10);
				this.layout(new dom.Dimension(width, height));
				// HACK: Trigger another async layout to ensure xterm's CharMeasure is ready to use,
				// this hack can be removed when https://github.com/xtermjs/xterm.js/issues/702 is
				// supported.
				this._timeoutDimension = new dom.Dimension(width, height);
				setTimeout(() => this.layout(this._timeoutDimension!), 0);
			}
		}
	}

	scrollDownLine(): void {
		this._xterm?.scrollLines(1);
	}

	scrollDownPage(): void {
		this._xterm?.scrollPages(1);
	}

	scrollToBottom(): void {
		this._xterm?.scrollToBottom();
	}

	scrollUpLine(): void {
		this._xterm?.scrollLines(-1);
	}

	scrollUpPage(): void {
		this._xterm?.scrollPages(-1);
	}

	scrollToTop(): void {
		this._xterm?.scrollToTop();
	}

	clear(): void {
		this._xterm?.clear();
	}

	private _refreshSelectionContextKey() {
		const isActive = !!this._viewsService.getActiveViewWithId(TERMINAL_VIEW_ID);
		this._terminalHasTextContextKey.set(isActive && this.hasSelection());
	}

	protected _createProcessManager(): void {
		this._processManager = this._instantiationService.createInstance(TerminalProcessManager, this._instanceId, this._configHelper);
		this._processManager.onProcessReady(() => {
			this._onProcessIdReady.fire(this);
			// Re-fire the title change event to ensure a slow resolved icon gets applied
			this._onTitleChanged.fire(this);
		});
		this._processManager.onProcessExit(exitCode => this._onProcessExit(exitCode));
		this._processManager.onProcessData(ev => {
			this._initialDataEvents?.push(ev.data);
			this._onData.fire(ev.data);
		});
		this._processManager.onProcessOverrideDimensions(e => this.setDimensions(e, true));
		this._processManager.onProcessResolvedShellLaunchConfig(e => this._setResolvedShellLaunchConfig(e));
		this._processManager.onEnvironmentVariableInfoChanged(e => this._onEnvironmentVariableInfoChanged(e));
		this._processManager.onProcessShellTypeChanged(type => this.setShellType(type));
		if (this._shellLaunchConfig.name) {
			this.setTitle(this._shellLaunchConfig.name, TitleEventSource.Api);
		} else {
			// Only listen for process title changes when a name is not provided
			if (this._configHelper.config.experimentalUseTitleEvent) {
				// Set the title to the first event if the sequence hasn't set it yet
				Event.once(this._processManager.onProcessTitle)(e => {
					if (!this._title) {
						this.setTitle(this._title, TitleEventSource.Sequence);
					}
				});
				// Listen to xterm.js' sequence title change event, trigger this async to ensure
				// xterm is constructed since this is called from TerminalInstance's ctor
				setTimeout(() => {
					this._xtermReadyPromise.then(xterm => {
						this._messageTitleDisposable = xterm.onTitleChange(e => this._onTitleChange(e));
					});
				});
			} else {
				this.setTitle(this._shellLaunchConfig.executable, TitleEventSource.Process);
				this._messageTitleDisposable = this._processManager.onProcessTitle(title => this.setTitle(title ? title : '', TitleEventSource.Process));
			}
		}

		this._processManager.onPtyDisconnect(() => {
			this._safeSetOption('disableStdin', true);
			this.statusList.add({
				id: TerminalStatus.Disconnected,
				severity: Severity.Error,
				icon: Codicon.debugDisconnect,
				tooltip: nls.localize('disconnectStatus', "Lost connection to process")
			});
		});
		this._processManager.onPtyReconnect(() => {
			this._safeSetOption('disableStdin', false);
			this.statusList.remove(TerminalStatus.Disconnected);
		});
	}

	private _createProcess(): void {
		if (this._isDisposed) {
			return;
		}
		this._processManager.createProcess(this._shellLaunchConfig, this._cols, this._rows, this._accessibilityService.isScreenReaderOptimized()).then(error => {
			if (error) {
				this._onProcessExit(error);
			}
		});
	}

	private _onProcessData(ev: IProcessDataEvent): void {
		const messageId = ++this._latestXtermWriteData;
		if (ev.trackCommit) {
			ev.writePromise = new Promise<void>(r => {
				this._xterm?.write(ev.data, () => {
					this._latestXtermParseData = messageId;
					this._processManager.acknowledgeDataEvent(ev.data.length);
					r();
				});
			});
		} else {
			this._xterm?.write(ev.data, () => {
				this._latestXtermParseData = messageId;
				this._processManager.acknowledgeDataEvent(ev.data.length);
			});
		}
	}

	/**
	 * Called when either a process tied to a terminal has exited or when a terminal renderer
	 * simulates a process exiting (e.g. custom execution task).
	 * @param exitCode The exit code of the process, this is undefined when the terminal was exited
	 * through user action.
	 */
	private async _onProcessExit(exitCodeOrError?: number | ITerminalLaunchError): Promise<void> {
		// Prevent dispose functions being triggered multiple times
		if (this._isExiting) {
			return;
		}

		this._isExiting = true;

		await this._flushXtermData();
		this._logService.debug(`Terminal process exit (instanceId: ${this.instanceId}) with code ${this._exitCode}`);

		let exitCodeMessage: string | undefined;

		// Create exit code message
		switch (typeof exitCodeOrError) {
			case 'number':
				// Only show the error if the exit code is non-zero
				this._exitCode = exitCodeOrError;
				if (this._exitCode === 0) {
					break;
				}

				let commandLine: string | undefined = undefined;
				if (this._shellLaunchConfig.executable) {
					commandLine = this._shellLaunchConfig.executable;
					if (typeof this._shellLaunchConfig.args === 'string') {
						commandLine += ` ${this._shellLaunchConfig.args}`;
					} else if (this._shellLaunchConfig.args && this._shellLaunchConfig.args.length) {
						commandLine += this._shellLaunchConfig.args.map(a => ` '${a}'`).join();
					}
				}

				if (this._processManager.processState === ProcessState.KilledDuringLaunch) {
					if (commandLine) {
						exitCodeMessage = nls.localize('launchFailed.exitCodeAndCommandLine', "The terminal process \"{0}\" failed to launch (exit code: {1}).", commandLine, this._exitCode);
						break;
					}
					exitCodeMessage = nls.localize('launchFailed.exitCodeOnly', "The terminal process failed to launch (exit code: {0}).", this._exitCode);
					break;
				}
				if (commandLine) {
					exitCodeMessage = nls.localize('terminated.exitCodeAndCommandLine', "The terminal process \"{0}\" terminated with exit code: {1}.", commandLine, this._exitCode);
					break;
				}
				exitCodeMessage = nls.localize('terminated.exitCodeOnly', "The terminal process terminated with exit code: {0}.", this._exitCode);
				break;
			case 'object':
				this._exitCode = exitCodeOrError.code;
				exitCodeMessage = nls.localize('launchFailed.errorMessage', "The terminal process failed to launch: {0}.", exitCodeOrError.message);
				break;
		}

		this._logService.debug(`Terminal process exit (instanceId: ${this.instanceId}) state ${this._processManager.processState}`);

		// Only trigger wait on exit when the exit was *not* triggered by the
		// user (via the `workbench.action.terminal.kill` command).
		if (this._shellLaunchConfig.waitOnExit && this._processManager.processState !== ProcessState.KilledByUser) {
			this._xtermReadyPromise.then(xterm => {
				if (exitCodeMessage) {
					xterm.writeln(exitCodeMessage);
				}
				if (typeof this._shellLaunchConfig.waitOnExit === 'string') {
					xterm.write(formatMessageForTerminal(this._shellLaunchConfig.waitOnExit));
				}
				// Disable all input if the terminal is exiting and listen for next keypress
				xterm.setOption('disableStdin', true);
				if (xterm.textarea) {
					this._attachPressAnyKeyToCloseListener(xterm);
				}
			});
		} else {
			this.dispose();
			if (exitCodeMessage) {
				const failedDuringLaunch = this._processManager.processState === ProcessState.KilledDuringLaunch;
				if (failedDuringLaunch || this._configHelper.config.showExitAlert) {
					// Always show launch failures
					this._notificationService.notify({
						message: exitCodeMessage,
						severity: Severity.Error,
						actions: { primary: [this._instantiationService.createInstance(TerminalLaunchHelpAction)] }
					});
				} else {
					// Log to help surface the error in case users report issues with showExitAlert
					// disabled
					this._logService.warn(exitCodeMessage);
				}
			}
		}

		this._onExit.fire(this._exitCode);
	}

	/**
	 * Ensure write calls to xterm.js have finished before resolving.
	 */
	private _flushXtermData(): Promise<void> {
		if (this._latestXtermWriteData === this._latestXtermParseData) {
			return Promise.resolve();
		}
		let retries = 0;
		return new Promise<void>(r => {
			const interval = setInterval(() => {
				if (this._latestXtermWriteData === this._latestXtermParseData || ++retries === 5) {
					clearInterval(interval);
					r();
				}
			}, 20);
		});
	}

	private _attachPressAnyKeyToCloseListener(xterm: XTermTerminal) {
		if (xterm.textarea && !this._pressAnyKeyToCloseListener) {
			this._pressAnyKeyToCloseListener = dom.addDisposableListener(xterm.textarea, 'keypress', (event: KeyboardEvent) => {
				if (this._pressAnyKeyToCloseListener) {
					this._pressAnyKeyToCloseListener.dispose();
					this._pressAnyKeyToCloseListener = undefined;
					this.dispose();
					event.preventDefault();
				}
			});
		}
	}

	reuseTerminal(shell: IShellLaunchConfig, reset: boolean = false): void {
		// Unsubscribe any key listener we may have.
		this._pressAnyKeyToCloseListener?.dispose();
		this._pressAnyKeyToCloseListener = undefined;

		if (this._xterm) {
			if (!reset) {
				// Ensure new processes' output starts at start of new line
				this._xterm.write('\n\x1b[G');
			}

			// Print initialText if specified
			if (shell.initialText) {
				this._xterm.writeln(shell.initialText);
			}

			// Clean up waitOnExit state
			if (this._isExiting && this._shellLaunchConfig.waitOnExit) {
				this._xterm.setOption('disableStdin', false);
				this._isExiting = false;
			}
		}

		// Dispose the environment info widget if it exists
		this.statusList.remove(TerminalStatus.RelaunchNeeded);
		this._environmentInfo?.disposable.dispose();
		this._environmentInfo = undefined;

		if (!reset) {
			// HACK: Force initialText to be non-falsy for reused terminals such that the
			// conptyInheritCursor flag is passed to the node-pty, this flag can cause a Window to stop
			// responding in Windows 10 1903 so we only want to use it when something is definitely written
			// to the terminal.
			shell.initialText = ' ';
		}

		// Set the new shell launch config
		this._shellLaunchConfig = shell; // Must be done before calling _createProcess()

		this._processManager.relaunch(this._shellLaunchConfig, this._cols, this._rows, this._accessibilityService.isScreenReaderOptimized(), reset);

		// Set title again as when creating the first process
		if (this._shellLaunchConfig.name) {
			this.setTitle(this._shellLaunchConfig.name, TitleEventSource.Api);
		}

		this._xtermTypeAhead?.reset();
	}

	@debounce(1000)
	relaunch(): void {
		this.reuseTerminal(this._shellLaunchConfig, true);
	}

	private _onLineFeed(): void {
		const buffer = this._xterm!.buffer;
		const newLine = buffer.active.getLine(buffer.active.baseY + buffer.active.cursorY);
		if (newLine && !newLine.isWrapped) {
			this._sendLineData(buffer.active, buffer.active.baseY + buffer.active.cursorY - 1);
		}
	}

	private _onCursorMove(): void {
		const buffer = this._xterm!.buffer;
		this._sendLineData(buffer.active, buffer.active.baseY + buffer.active.cursorY);
	}

	private _onTitleChange(title: string): void {
		if (this.isTitleSetByProcess) {
			this.setTitle(title, TitleEventSource.Sequence);
		}
	}

	private _sendLineData(buffer: IBuffer, lineIndex: number): void {
		let line = buffer.getLine(lineIndex);
		if (!line) {
			return;
		}
		let lineData = line.translateToString(true);
		while (lineIndex > 0 && line.isWrapped) {
			line = buffer.getLine(--lineIndex);
			if (!line) {
				break;
			}
			lineData = line.translateToString(false) + lineData;
		}
		this._onLineData.fire(lineData);
	}

	private _onKey(key: string, ev: KeyboardEvent): void {
		const event = new StandardKeyboardEvent(ev);

		if (event.equals(KeyCode.Enter)) {
			this._updateProcessCwd();
		}
	}

	private async _onSelectionChange(): Promise<void> {
		if (this._configurationService.getValue(TerminalSettingId.CopyOnSelection)) {
			if (this.hasSelection()) {
				await this.copySelection();
			}
		}
	}

	@debounce(2000)
	private async _updateProcessCwd(): Promise<string> {
		// reset cwd if it has changed, so file based url paths can be resolved
		const cwd = await this.getCwd();
		if (cwd && this._linkManager) {
			this._linkManager.processCwd = cwd;
		}
		return cwd;
	}

	updateConfig(): void {
		const config = this._configHelper.config;
		this._safeSetOption('altClickMovesCursor', config.altClickMovesCursor);
		this._setCursorBlink(config.cursorBlinking);
		this._setCursorStyle(config.cursorStyle);
		this._setCursorWidth(config.cursorWidth);
		this._setCommandsToSkipShell(config.commandsToSkipShell);
		this._safeSetOption('scrollback', config.scrollback);
		this._safeSetOption('minimumContrastRatio', config.minimumContrastRatio);
		this._safeSetOption('fastScrollSensitivity', config.fastScrollSensitivity);
		this._safeSetOption('scrollSensitivity', config.mouseWheelScrollSensitivity);
		this._safeSetOption('macOptionIsMeta', config.macOptionIsMeta);
		const editorOptions = this._configurationService.getValue<IEditorOptions>('editor');
		this._safeSetOption('altClickMovesCursor', config.altClickMovesCursor && editorOptions.multiCursorModifier === 'alt');
		this._safeSetOption('macOptionClickForcesSelection', config.macOptionClickForcesSelection);
		this._safeSetOption('rightClickSelectsWord', config.rightClickBehavior === 'selectWord');
		this._safeSetOption('wordSeparator', config.wordSeparators);
		const suggestedRendererType = this._storageService.get(SUGGESTED_RENDERER_TYPE, StorageScope.GLOBAL);
		if ((config.gpuAcceleration === 'auto' && suggestedRendererType === undefined) || config.gpuAcceleration === 'on') {
			this._enableWebglRenderer();
		} else {
			this._disposeOfWebglRenderer();
			this._safeSetOption('rendererType', (config.gpuAcceleration === 'auto' && suggestedRendererType === 'dom') ? 'dom' : (config.gpuAcceleration === 'off' ? 'dom' : 'canvas'));
		}
		this._refreshEnvironmentVariableInfoWidgetState(this._processManager.environmentVariableInfo);
	}

	private async _enableWebglRenderer(): Promise<void> {
		if (!this._xterm || this._webglAddon) {
			return;
		}
		const Addon = await this._terminalInstanceService.getXtermWebglConstructor();
		this._webglAddon = new Addon();
		try {
			this._xterm.loadAddon(this._webglAddon);
			this._webglAddon.onContextLoss(() => {
				this._logService.info(`Webgl lost context, disposing of webgl renderer`);
				this._disposeOfWebglRenderer();
				this._safeSetOption('rendererType', 'dom');
			});
			this._storageService.store(SUGGESTED_RENDERER_TYPE, 'auto', StorageScope.GLOBAL, StorageTarget.MACHINE);
		} catch (e) {
			this._logService.warn(`Webgl could not be loaded. Falling back to the canvas renderer type.`, e);
			const neverMeasureRenderTime = this._storageService.getBoolean(NEVER_MEASURE_RENDER_TIME_STORAGE_KEY, StorageScope.GLOBAL, false);
			// if it's already set to dom, no need to measure render time
			if (!neverMeasureRenderTime && this._configHelper.config.gpuAcceleration !== 'off') {
				this._measureRenderTime();
			}
			this._safeSetOption('rendererType', 'canvas');
			this._storageService.store(SUGGESTED_RENDERER_TYPE, 'canvas', StorageScope.GLOBAL, StorageTarget.MACHINE);
			this._disposeOfWebglRenderer();
		}
	}

	private _disposeOfWebglRenderer(): void {
		try {
			this._webglAddon?.dispose();
		} catch {
			// ignore
		}
		this._webglAddon = undefined;
	}

	private async _updateUnicodeVersion(): Promise<void> {
		if (!this._xterm) {
			throw new Error('Cannot update unicode version before xterm has been initialized');
		}
		if (!this._xtermUnicode11 && this._configHelper.config.unicodeVersion === '11') {
			const Addon = await this._terminalInstanceService.getXtermUnicode11Constructor();
			this._xtermUnicode11 = new Addon();
			this._xterm.loadAddon(this._xtermUnicode11);
		}
		this._xterm.unicode.activeVersion = this._configHelper.config.unicodeVersion;
	}

	updateAccessibilitySupport(): void {
		const isEnabled = this._accessibilityService.isScreenReaderOptimized();
		if (isEnabled) {
			this._navigationModeAddon = new NavigationModeAddon(this._terminalA11yTreeFocusContextKey);
			this._xterm!.loadAddon(this._navigationModeAddon);
		} else {
			this._navigationModeAddon?.dispose();
			this._navigationModeAddon = undefined;
		}
		this._xterm!.setOption('screenReaderMode', isEnabled);
	}

	private _setCursorBlink(blink: boolean): void {
		if (this._xterm && this._xterm.getOption('cursorBlink') !== blink) {
			this._xterm.setOption('cursorBlink', blink);
			this._xterm.refresh(0, this._xterm.rows - 1);
		}
	}

	private _setCursorStyle(style: string): void {
		if (this._xterm && this._xterm.getOption('cursorStyle') !== style) {
			// 'line' is used instead of bar in VS Code to be consistent with editor.cursorStyle
			const xtermOption = style === 'line' ? 'bar' : style;
			this._xterm.setOption('cursorStyle', xtermOption);
		}
	}

	private _setCursorWidth(width: number): void {
		if (this._xterm && this._xterm.getOption('cursorWidth') !== width) {
			this._xterm.setOption('cursorWidth', width);
		}
	}

	private _setCommandsToSkipShell(commands: string[]): void {
		const excludeCommands = commands.filter(command => command[0] === '-').map(command => command.slice(1));
		this._skipTerminalCommands = DEFAULT_COMMANDS_TO_SKIP_SHELL.filter(defaultCommand => {
			return excludeCommands.indexOf(defaultCommand) === -1;
		}).concat(commands);
	}

	private _safeSetOption(key: string, value: any): void {
		if (!this._xterm) {
			return;
		}

		if (this._xterm.getOption(key) !== value) {
			this._xterm.setOption(key, value);
		}
	}

	layout(dimension: dom.Dimension): void {
		if (this.disableLayout) {
			return;
		}

		const terminalWidth = this._evaluateColsAndRows(dimension.width, dimension.height);
		if (!terminalWidth) {
			return;
		}

		this._timeoutDimension = new dom.Dimension(dimension.width, dimension.height);

		if (this._xterm && this._xterm.element) {
			this._xterm.element.style.width = terminalWidth + 'px';
		}

		this._resize();

		// Signal the container is ready
		this._containerReadyBarrier.open();
	}

	@debounce(50)
	private async _resize(): Promise<void> {
		this._resizeNow(false);
	}

	private async _resizeNow(immediate: boolean): Promise<void> {
		let cols = this.cols;
		let rows = this.rows;

		if (this._xterm && this._xtermCore) {
			// Only apply these settings when the terminal is visible so that
			// the characters are measured correctly.
			if (this._isVisible) {
				const font = this._configHelper.getFont(this._xtermCore);
				const config = this._configHelper.config;
				this._safeSetOption('letterSpacing', font.letterSpacing);
				this._safeSetOption('lineHeight', font.lineHeight);
				this._safeSetOption('fontSize', font.fontSize);
				this._safeSetOption('fontFamily', font.fontFamily);
				this._safeSetOption('fontWeight', config.fontWeight);
				this._safeSetOption('fontWeightBold', config.fontWeightBold);
				this._safeSetOption('drawBoldTextInBrightColors', config.drawBoldTextInBrightColors);

				// Any of the above setting changes could have changed the dimensions of the
				// terminal, re-evaluate now.
				this._initDimensions();
				cols = this.cols;
				rows = this.rows;
			}

			if (isNaN(cols) || isNaN(rows)) {
				return;
			}

			if (cols !== this._xterm.cols || rows !== this._xterm.rows) {
				this._onDimensionsChanged.fire();
			}

			this._xterm.resize(cols, rows);
			TerminalInstance._lastKnownGridDimensions = { cols, rows };

			if (this._isVisible) {
				// HACK: Force the renderer to unpause by simulating an IntersectionObserver event.
				// This is to fix an issue where dragging the window to the top of the screen to
				// maximize on Windows/Linux would fire an event saying that the terminal was not
				// visible.
				if (this._xterm.getOption('rendererType') === 'canvas') {
					this._xtermCore._renderService?._onIntersectionChange({ intersectionRatio: 1 });
					// HACK: Force a refresh of the screen to ensure links are refresh corrected.
					// This can probably be removed when the above hack is fixed in Chromium.
					this._xterm.refresh(0, this._xterm.rows - 1);
				}
			}
		}

		if (immediate) {
			// do not await, call setDimensions synchronously
			this._processManager.setDimensions(cols, rows, true);
		} else {
			await this._processManager.setDimensions(cols, rows);
		}
	}

	setShellType(shellType: TerminalShellType) {
		this._shellType = shellType;
	}

	private _setAriaLabel(xterm: XTermTerminal | undefined, terminalId: number, title: string | undefined): void {
		if (xterm) {
			if (title && title.length > 0) {
				xterm.textarea?.setAttribute('aria-label', nls.localize('terminalTextBoxAriaLabelNumberAndTitle', "Terminal {0}, {1}", terminalId, title));
			} else {
				xterm.textarea?.setAttribute('aria-label', nls.localize('terminalTextBoxAriaLabel', "Terminal {0}", terminalId));
			}
		}
	}

	setTitle(title: string | undefined, eventSource: TitleEventSource): void {
		if (!title) {
			return;
		}
		switch (eventSource) {
			case TitleEventSource.Process:
				if (isWindows) {
					// Remove the .exe extension
					title = path.basename(title);
					title = title.split('.exe')[0];
				} else {
					const firstSpaceIndex = title.indexOf(' ');
					if (title.startsWith('/')) {
						title = path.basename(title);
					} else if (firstSpaceIndex > -1) {
						title = title.substring(0, firstSpaceIndex);
					}
				}
				break;
			case TitleEventSource.Api:
				// If the title has not been set by the API or the rename command, unregister the handler that
				// automatically updates the terminal name
				dispose(this._messageTitleDisposable);
				this._messageTitleDisposable = undefined;
				break;
		}
		const didTitleChange = title !== this._title;
		this._title = title;
		if (didTitleChange) {
			this._setAriaLabel(this._xterm, this._instanceId, this._title);

			if (this._titleReadyComplete) {
				this._titleReadyComplete(title);
				this._titleReadyComplete = undefined;
			}
			this._onTitleChanged.fire(this);
		}
	}

	waitForTitle(): Promise<string> {
		return this._titleReadyPromise;
	}

	setDimensions(dimensions: ITerminalDimensionsOverride | undefined, immediate: boolean = false): void {
		if (this._dimensionsOverride && this._dimensionsOverride.forceExactSize && !dimensions && this._rows === 0 && this._cols === 0) {
			// this terminal never had a real size => keep the last dimensions override exact size
			this._cols = this._dimensionsOverride.cols;
			this._rows = this._dimensionsOverride.rows;
		}
		this._dimensionsOverride = dimensions;
		if (immediate) {
			this._resizeNow(true);
		} else {
			this._resize();
		}
	}

	private _setResolvedShellLaunchConfig(shellLaunchConfig: IShellLaunchConfig): void {
		this._shellLaunchConfig.args = shellLaunchConfig.args;
		this._shellLaunchConfig.cwd = shellLaunchConfig.cwd;
		this._shellLaunchConfig.executable = shellLaunchConfig.executable;
		this._shellLaunchConfig.env = shellLaunchConfig.env;
	}

	showEnvironmentInfoHover(): void {
		if (this._environmentInfo) {
			this._environmentInfo.widget.focus();
		}
	}

	private _onEnvironmentVariableInfoChanged(info: IEnvironmentVariableInfo): void {
		if (info.requiresAction) {
			this._xterm?.textarea?.setAttribute('aria-label', nls.localize('terminalStaleTextBoxAriaLabel', "Terminal {0} environment is stale, run the 'Show Environment Information' command for more information", this._instanceId));
		}
		this._refreshEnvironmentVariableInfoWidgetState(info);
	}

	private _refreshEnvironmentVariableInfoWidgetState(info?: IEnvironmentVariableInfo): void {
		// Check if the widget should not exist
		if (
			!info ||
			this._configHelper.config.environmentChangesIndicator === 'off' ||
			this._configHelper.config.environmentChangesIndicator === 'warnonly' && !info.requiresAction
		) {
			this.statusList.remove(TerminalStatus.RelaunchNeeded);
			this._environmentInfo?.disposable.dispose();
			this._environmentInfo = undefined;
			return;
		}

		// Recreate the process if the terminal has not yet been interacted with and it's not a
		// special terminal (eg. task, extension terminal)
		if (
			info.requiresAction &&
			this._configHelper.config.environmentChangesRelaunch &&
			!this._processManager.hasWrittenData &&
			!this._shellLaunchConfig.isFeatureTerminal &&
			!this._shellLaunchConfig.customPtyImplementation
			&& !this._shellLaunchConfig.isExtensionOwnedTerminal &&
			!this._shellLaunchConfig.attachPersistentProcess
		) {
			this.relaunch();
			return;
		}

		// (Re-)create the widget
		this._environmentInfo?.disposable.dispose();
		const widget = this._instantiationService.createInstance(EnvironmentVariableInfoWidget, info);
		const disposable = this._widgetManager.attachWidget(widget);
		if (info.requiresAction) {
			this.statusList.add({
				id: TerminalStatus.RelaunchNeeded,
				severity: Severity.Warning,
				icon: Codicon.warning,
				tooltip: info.getInfo(),
				hoverActions: info.getActions ? info.getActions() : undefined
			});
		}
		if (disposable) {
			this._environmentInfo = { widget, disposable };
		}
	}

	private _getXtermTheme(theme?: IColorTheme): ITheme {
		if (!theme) {
			theme = this._themeService.getColorTheme();
		}

		const location = this._viewDescriptorService.getViewLocationById(TERMINAL_VIEW_ID)!;
		const foregroundColor = theme.getColor(TERMINAL_FOREGROUND_COLOR);
		const backgroundColor = theme.getColor(TERMINAL_BACKGROUND_COLOR) || (location === ViewContainerLocation.Sidebar ? theme.getColor(SIDE_BAR_BACKGROUND) : theme.getColor(PANEL_BACKGROUND));
		const cursorColor = theme.getColor(TERMINAL_CURSOR_FOREGROUND_COLOR) || foregroundColor;
		const cursorAccentColor = theme.getColor(TERMINAL_CURSOR_BACKGROUND_COLOR) || backgroundColor;
		const selectionColor = theme.getColor(TERMINAL_SELECTION_BACKGROUND_COLOR);

		return {
			background: backgroundColor ? backgroundColor.toString() : undefined,
			foreground: foregroundColor ? foregroundColor.toString() : undefined,
			cursor: cursorColor ? cursorColor.toString() : undefined,
			cursorAccent: cursorAccentColor ? cursorAccentColor.toString() : undefined,
			selection: selectionColor ? selectionColor.toString() : undefined,
			black: theme.getColor(ansiColorIdentifiers[0])!.toString(),
			red: theme.getColor(ansiColorIdentifiers[1])!.toString(),
			green: theme.getColor(ansiColorIdentifiers[2])!.toString(),
			yellow: theme.getColor(ansiColorIdentifiers[3])!.toString(),
			blue: theme.getColor(ansiColorIdentifiers[4])!.toString(),
			magenta: theme.getColor(ansiColorIdentifiers[5])!.toString(),
			cyan: theme.getColor(ansiColorIdentifiers[6])!.toString(),
			white: theme.getColor(ansiColorIdentifiers[7])!.toString(),
			brightBlack: theme.getColor(ansiColorIdentifiers[8])!.toString(),
			brightRed: theme.getColor(ansiColorIdentifiers[9])!.toString(),
			brightGreen: theme.getColor(ansiColorIdentifiers[10])!.toString(),
			brightYellow: theme.getColor(ansiColorIdentifiers[11])!.toString(),
			brightBlue: theme.getColor(ansiColorIdentifiers[12])!.toString(),
			brightMagenta: theme.getColor(ansiColorIdentifiers[13])!.toString(),
			brightCyan: theme.getColor(ansiColorIdentifiers[14])!.toString(),
			brightWhite: theme.getColor(ansiColorIdentifiers[15])!.toString()
		};
	}

	private _updateTheme(xterm: XTermTerminal, theme?: IColorTheme): void {
		xterm.setOption('theme', this._getXtermTheme(theme));
	}

	async toggleEscapeSequenceLogging(): Promise<void> {
		const xterm = await this._xtermReadyPromise;
		const isDebug = xterm.getOption('logLevel') === 'debug';
		xterm.setOption('logLevel', isDebug ? 'info' : 'debug');
	}

	getInitialCwd(): Promise<string> {
		return this._processManager.getInitialCwd();
	}

	getCwd(): Promise<string> {
		return this._processManager.getCwd();
	}

	registerLinkProvider(provider: ITerminalExternalLinkProvider): IDisposable {
		if (!this._linkManager) {
			throw new Error('TerminalInstance.registerLinkProvider before link manager was ready');
		}
		return this._linkManager.registerExternalLinkProvider(this, provider);
	}

	async rename() {
		const name = await this._quickInputService.input({
			value: this.title,
			prompt: nls.localize('workbench.action.terminal.rename.prompt', "Enter terminal name"),
		});
		if (name) {
			this.setTitle(name, TitleEventSource.Api);
		}
	}

	async changeIcon() {
		const items: IQuickPickItem[] = [];
		for (const icon of iconRegistry.all) {
			items.push({ label: `$(${icon.id})`, description: `${icon.id}` });
		}
		const result = await this._quickInputService.pick(items, {
			title: nls.localize('changeTerminalIcon', "Change Icon"),
			matchOnDescription: true
		});
		if (result) {
			this.shellLaunchConfig.icon = result.description;
			this._onTitleChanged.fire(this);
		}
	}

	async configure(): Promise<void> {
		const changeIcon: IQuickPickItem = { label: nls.localize('changeIconTerminal', 'Change Icon') };
		const rename: IQuickPickItem = { label: nls.localize('renameTerminal', 'Rename') };
		const result = await this._quickInputService.pick([changeIcon, rename], {
			title: nls.localize('configureTerminalTitle', "Configure Terminal")
		});
		switch (result) {
			case changeIcon: return this.changeIcon();
			case rename: return this.rename();
		}
	}
}

registerThemingParticipant((theme: IColorTheme, collector: ICssStyleCollector) => {
	// Border
	const border = theme.getColor(activeContrastBorder);
	if (border) {
		collector.addRule(`
			.monaco-workbench.hc-black .pane-body.integrated-terminal .xterm.focus::before,
			.monaco-workbench.hc-black .pane-body.integrated-terminal .xterm:focus::before { border-color: ${border}; }`
		);
	}

	// Scrollbar
	const scrollbarSliderBackgroundColor = theme.getColor(scrollbarSliderBackground);
	if (scrollbarSliderBackgroundColor) {
		collector.addRule(`
			.monaco-workbench .pane-body.integrated-terminal .find-focused .xterm .xterm-viewport,
			.monaco-workbench .pane-body.integrated-terminal .xterm.focus .xterm-viewport,
			.monaco-workbench .pane-body.integrated-terminal .xterm:focus .xterm-viewport,
			.monaco-workbench .pane-body.integrated-terminal .xterm:hover .xterm-viewport { background-color: ${scrollbarSliderBackgroundColor} !important; }
			.monaco-workbench .pane-body.integrated-terminal .xterm-viewport { scrollbar-color: ${scrollbarSliderBackgroundColor} transparent; }
		`);
	}

	const scrollbarSliderHoverBackgroundColor = theme.getColor(scrollbarSliderHoverBackground);
	if (scrollbarSliderHoverBackgroundColor) {
		collector.addRule(`
			.monaco-workbench .pane-body.integrated-terminal .xterm .xterm-viewport::-webkit-scrollbar-thumb:hover { background-color: ${scrollbarSliderHoverBackgroundColor}; }
			.monaco-workbench .pane-body.integrated-terminal .xterm-viewport:hover { scrollbar-color: ${scrollbarSliderHoverBackgroundColor} transparent; }
		`);
	}

	const scrollbarSliderActiveBackgroundColor = theme.getColor(scrollbarSliderActiveBackground);
	if (scrollbarSliderActiveBackgroundColor) {
		collector.addRule(`.monaco-workbench .pane-body.integrated-terminal .xterm .xterm-viewport::-webkit-scrollbar-thumb:active { background-color: ${scrollbarSliderActiveBackgroundColor}; }`);
	}
});<|MERGE_RESOLUTION|>--- conflicted
+++ resolved
@@ -189,13 +189,9 @@
 	private readonly _onDisposed = new Emitter<ITerminalInstance>();
 	get onDisposed(): Event<ITerminalInstance> { return this._onDisposed.event; }
 	private readonly _onFocused = new Emitter<ITerminalInstance>();
-<<<<<<< HEAD
-	public get onFocused(): Event<ITerminalInstance> { return this._onFocused.event; }
+  get onFocused(): Event<ITerminalInstance> { return this._onFocused.event; }
 	private readonly _onDropped = new Emitter<{ instance: ITerminalInstance, dragEvent: DragEvent; }>();
-	public get onDropped(): Event<{ instance: ITerminalInstance, dragEvent: DragEvent; }> { return this._onDropped.event; }
-=======
-	get onFocused(): Event<ITerminalInstance> { return this._onFocused.event; }
->>>>>>> 1469a984
+	get onDropped(): Event<{ instance: ITerminalInstance, dragEvent: DragEvent; }> { return this._onDropped.event; }
 	private readonly _onProcessIdReady = new Emitter<ITerminalInstance>();
 	get onProcessIdReady(): Event<ITerminalInstance> { return this._onProcessIdReady.event; }
 	private readonly _onLinksReady = new Emitter<ITerminalInstance>();
