--- conflicted
+++ resolved
@@ -5,7 +5,6 @@
 
 import * as dom from 'vs/base/browser/dom';
 import { ITreeContextMenuEvent, ITreeElement } from 'vs/base/browser/ui/tree/tree';
-import { disposableTimeout } from 'vs/base/common/async';
 import { CancellationToken } from 'vs/base/common/cancellation';
 import { Emitter } from 'vs/base/common/event';
 import { Disposable, DisposableStore, IDisposable, combinedDisposable, toDisposable } from 'vs/base/common/lifecycle';
@@ -516,41 +515,4 @@
 			toDisposable(() => this._widgets.splice(this._widgets.indexOf(newWidget), 1))
 		);
 	}
-<<<<<<< HEAD
 }
-=======
-}
-
-
-const CHAT_RESPONSE_PENDING_AUDIO_CUE_LOOP_MS = 5000;
-export class ChatAccessibilityService extends Disposable implements IChatAccessibilityService {
-
-	declare readonly _serviceBrand: undefined;
-
-	private _responsePendingAudioCue: IDisposable | undefined;
-	private _hasReceivedRequest: boolean = false;
-
-	constructor(@IAudioCueService private readonly _audioCueService: IAudioCueService) {
-		super();
-	}
-	acceptRequest(): void {
-		this._audioCueService.playAudioCue(AudioCue.chatRequestSent, true);
-		this._register(disposableTimeout(() => {
-			if (!this._hasReceivedRequest) {
-				this._responsePendingAudioCue = this._audioCueService.playAudioCueLoop(AudioCue.chatResponsePending, CHAT_RESPONSE_PENDING_AUDIO_CUE_LOOP_MS);
-			}
-		}, CHAT_RESPONSE_PENDING_AUDIO_CUE_LOOP_MS));
-	}
-	acceptResponse(response?: IChatResponseViewModel): void {
-		this._hasReceivedRequest = true;
-		this._responsePendingAudioCue?.dispose();
-		this._audioCueService.playRandomAudioCue(AudioCueGroupId.chatResponseReceived, true);
-		if (!response) {
-			return;
-		}
-		const errorDetails = response.errorDetails ? ` ${response.errorDetails.message}` : '';
-		status(response.response.value + errorDetails);
-		this._hasReceivedRequest = false;
-	}
-}
->>>>>>> 87ee4217
